--- conflicted
+++ resolved
@@ -1,11 +1,7 @@
 <?xml version="1.0"?>
 <package>
   <name>rosapi</name>
-<<<<<<< HEAD
-  <version>0.5.5</version>
-=======
   <version>0.6.0</version>
->>>>>>> 349c9977
   <description>
     Provides service calls for getting ros meta-information, like list of
     topics, services, params, etc.
